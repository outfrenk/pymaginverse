import numpy as np


def dampingtype(maxdegree: int,
                damp_type: str,
                damp_dipole: bool = False,
                damp_depth: float = 3495 / 6371.2
                ) -> np.ndarray:
    """ Creates spatial or temporal damping array according to type

    Parameters
    ----------
    maxdegree
        maximum order for spherical harmonics model
    damp_type
        style of damping according. Options are:
        s_uniform         -> Set all damping to one
        s_energy_diss     -> Minimize dissipation by minimizing
                             the 2nd norm of Br at the cmb
        s_powerseries     -> Minimization condition on power of series used
                             by Löwes
        s_ohmic_heating   -> Spatial damping of heat flow at
                             the core mantle boundary (Gubbins et al., 1975)
        s_smooth_core     -> Minimization of the integral of the horizontal
                             derivative of B squared
        s_min_ext_energy  -> Minimize external energy density
        t_min_vel         -> Minimize integral of Br velocity or acceleration
        t_min_acc            squared over surface at core mantle boundary

    damp_dipole
        If False, damping is not applied to dipole coefficients (first 3).
        If True, dipole coefficients are also damped.
    damp_depth
        scaled depth at which to apply damping. Defaults to CMB/R_earth

    Returns
    -------
    damp_array
        contains damping value for gaussian coefficients. Essentially
        diagonal values of the damping matrix

    Examples
    --------
    >>> dampingtype(2, 's_uniform', True)
    array([1., 1., 1., 1., 1., 1., 1., 1.])
    >>> dampingtype(2, 't_min_acc', False, 1)
    array([0. , 0. , 0. , 1.8, 1.8, 1.8, 1.8, 1.8])
    """
    func_dict = {'s_uniform': uniform, 's_ohmic_heating': ohmic_heating,
                 's_powerseries': powerseries, 's_energy_diss': energy_diss,
                 's_smooth_core': smooth_core, 't_min_vel': min_vel_acc,
                 't_min_acc': min_vel_acc, 's_min_ext_energy': min_ext_energy}
    if damp_type not in func_dict:
        raise Exception(f'Damping type {damp_type} not found. Exiting...')

    damp_array = np.zeros((maxdegree+1)**2 - 1)
    # allocate the appropriate damping function
    damp_func = func_dict[damp_type]
    # radius earth divided by radius cmb
    rbycmb = 1. / damp_depth
    # fill the damping array per degree according to damping type
    # and fill the complete array per g/h component
    counter = 0
    for degree in range(1, maxdegree+1):
        damp_degree = damp_func(degree, rbycmb)
        for count in range(2*degree + 1):  # should start at zero
            if damp_dipole is False and degree == 1:
                damp_array[counter] = 0
            else:
                damp_array[counter] = damp_degree
            counter += 1

    return damp_array


def uniform(d: int, rbycmb: float) -> float:
    return 1.


def energy_diss(d: int, rbycmb: float) -> float:
    # according to gubbins and bloxham 1985, bloxham 1987:
    # res = 4*np.pi * (d+1)**2 * (2-d*(d+1)) / ((2*d + 1) * rbycmb**(2*d+4))
    # to be combined with one spline integral (ddt=1)
    res = 4*np.pi * (d+1)**2 * d**4 / ((2*d + 1) * rbycmb**(2*d))
    return res


def powerseries(d: int, rbycmb: float) -> float:
    res = rbycmb**(2*d + 4) * (d+1)
    return res


def ohmic_heating(d: int, rbycmb: float) -> float:
    res = rbycmb**(2*d + 3) * 4*np.pi * (d+1) * (2*d + 1) * (2*d + 3) / d
    return res


def smooth_core(d: int, rbycmb: float) -> float:
    res = rbycmb**(2*d + 6) * d * (d+1)**3 / (2*d + 1)
    return res


def min_ext_energy(d: int, rbycmb: float) -> float:
    res = rbycmb**(2*d + 1) * (d+1) / (2*d + 1)
    return res


<<<<<<< HEAD
def br2cmb(d: int, rbycmb: float) -> float:
    # XXX 4 pi is missing!
=======
def min_vel_acc(d: int, rbycmb: float) -> float:
>>>>>>> 7f57b7df
    res = rbycmb**(2*d + 4) * (d+1)**2 / (2*d + 1)
    return res
<|MERGE_RESOLUTION|>--- conflicted
+++ resolved
@@ -1,115 +1,111 @@
-import numpy as np
-
-
-def dampingtype(maxdegree: int,
-                damp_type: str,
-                damp_dipole: bool = False,
-                damp_depth: float = 3495 / 6371.2
-                ) -> np.ndarray:
-    """ Creates spatial or temporal damping array according to type
-
-    Parameters
-    ----------
-    maxdegree
-        maximum order for spherical harmonics model
-    damp_type
-        style of damping according. Options are:
-        s_uniform         -> Set all damping to one
-        s_energy_diss     -> Minimize dissipation by minimizing
-                             the 2nd norm of Br at the cmb
-        s_powerseries     -> Minimization condition on power of series used
-                             by Löwes
-        s_ohmic_heating   -> Spatial damping of heat flow at
-                             the core mantle boundary (Gubbins et al., 1975)
-        s_smooth_core     -> Minimization of the integral of the horizontal
-                             derivative of B squared
-        s_min_ext_energy  -> Minimize external energy density
-        t_min_vel         -> Minimize integral of Br velocity or acceleration
-        t_min_acc            squared over surface at core mantle boundary
-
-    damp_dipole
-        If False, damping is not applied to dipole coefficients (first 3).
-        If True, dipole coefficients are also damped.
-    damp_depth
-        scaled depth at which to apply damping. Defaults to CMB/R_earth
-
-    Returns
-    -------
-    damp_array
-        contains damping value for gaussian coefficients. Essentially
-        diagonal values of the damping matrix
-
-    Examples
-    --------
-    >>> dampingtype(2, 's_uniform', True)
-    array([1., 1., 1., 1., 1., 1., 1., 1.])
-    >>> dampingtype(2, 't_min_acc', False, 1)
-    array([0. , 0. , 0. , 1.8, 1.8, 1.8, 1.8, 1.8])
-    """
-    func_dict = {'s_uniform': uniform, 's_ohmic_heating': ohmic_heating,
-                 's_powerseries': powerseries, 's_energy_diss': energy_diss,
-                 's_smooth_core': smooth_core, 't_min_vel': min_vel_acc,
-                 't_min_acc': min_vel_acc, 's_min_ext_energy': min_ext_energy}
-    if damp_type not in func_dict:
-        raise Exception(f'Damping type {damp_type} not found. Exiting...')
-
-    damp_array = np.zeros((maxdegree+1)**2 - 1)
-    # allocate the appropriate damping function
-    damp_func = func_dict[damp_type]
-    # radius earth divided by radius cmb
-    rbycmb = 1. / damp_depth
-    # fill the damping array per degree according to damping type
-    # and fill the complete array per g/h component
-    counter = 0
-    for degree in range(1, maxdegree+1):
-        damp_degree = damp_func(degree, rbycmb)
-        for count in range(2*degree + 1):  # should start at zero
-            if damp_dipole is False and degree == 1:
-                damp_array[counter] = 0
-            else:
-                damp_array[counter] = damp_degree
-            counter += 1
-
-    return damp_array
-
-
-def uniform(d: int, rbycmb: float) -> float:
-    return 1.
-
-
-def energy_diss(d: int, rbycmb: float) -> float:
-    # according to gubbins and bloxham 1985, bloxham 1987:
-    # res = 4*np.pi * (d+1)**2 * (2-d*(d+1)) / ((2*d + 1) * rbycmb**(2*d+4))
-    # to be combined with one spline integral (ddt=1)
-    res = 4*np.pi * (d+1)**2 * d**4 / ((2*d + 1) * rbycmb**(2*d))
-    return res
-
-
-def powerseries(d: int, rbycmb: float) -> float:
-    res = rbycmb**(2*d + 4) * (d+1)
-    return res
-
-
-def ohmic_heating(d: int, rbycmb: float) -> float:
-    res = rbycmb**(2*d + 3) * 4*np.pi * (d+1) * (2*d + 1) * (2*d + 3) / d
-    return res
-
-
-def smooth_core(d: int, rbycmb: float) -> float:
-    res = rbycmb**(2*d + 6) * d * (d+1)**3 / (2*d + 1)
-    return res
-
-
-def min_ext_energy(d: int, rbycmb: float) -> float:
-    res = rbycmb**(2*d + 1) * (d+1) / (2*d + 1)
-    return res
-
-
-<<<<<<< HEAD
-def br2cmb(d: int, rbycmb: float) -> float:
-    # XXX 4 pi is missing!
-=======
-def min_vel_acc(d: int, rbycmb: float) -> float:
->>>>>>> 7f57b7df
-    res = rbycmb**(2*d + 4) * (d+1)**2 / (2*d + 1)
-    return res
+import numpy as np
+
+
+def dampingtype(maxdegree: int,
+                damp_type: str,
+                damp_dipole: bool = False,
+                damp_depth: float = 3495 / 6371.2
+                ) -> np.ndarray:
+    """ Creates spatial or temporal damping array according to type
+
+    Parameters
+    ----------
+    maxdegree
+        maximum order for spherical harmonics model
+    damp_type
+        style of damping according. Options are:
+        s_uniform         -> Set all damping to one
+        s_energy_diss     -> Minimize dissipation by minimizing
+                             the 2nd norm of Br at the cmb
+        s_powerseries     -> Minimization condition on power of series used
+                             by Löwes
+        s_ohmic_heating   -> Spatial damping of heat flow at
+                             the core mantle boundary (Gubbins et al., 1975)
+        s_smooth_core     -> Minimization of the integral of the horizontal
+                             derivative of B squared
+        s_min_ext_energy  -> Minimize external energy density
+        t_min_vel         -> Minimize integral of Br velocity or acceleration
+        t_min_acc            squared over surface at core mantle boundary
+
+    damp_dipole
+        If False, damping is not applied to dipole coefficients (first 3).
+        If True, dipole coefficients are also damped.
+    damp_depth
+        scaled depth at which to apply damping. Defaults to CMB/R_earth
+
+    Returns
+    -------
+    damp_array
+        contains damping value for gaussian coefficients. Essentially
+        diagonal values of the damping matrix
+
+    Examples
+    --------
+    >>> dampingtype(2, 's_uniform', True)
+    array([1., 1., 1., 1., 1., 1., 1., 1.])
+    >>> dampingtype(2, 't_min_acc', False, 1)
+    array([0. , 0. , 0. , 1.8, 1.8, 1.8, 1.8, 1.8])
+    """
+    func_dict = {'s_uniform': uniform, 's_ohmic_heating': ohmic_heating,
+                 's_powerseries': powerseries, 's_energy_diss': energy_diss,
+                 's_smooth_core': smooth_core, 't_min_vel': min_vel_acc,
+                 't_min_acc': min_vel_acc, 's_min_ext_energy': min_ext_energy}
+    if damp_type not in func_dict:
+        raise Exception(f'Damping type {damp_type} not found. Exiting...')
+
+    damp_array = np.zeros((maxdegree+1)**2 - 1)
+    # allocate the appropriate damping function
+    damp_func = func_dict[damp_type]
+    # radius earth divided by radius cmb
+    rbycmb = 1. / damp_depth
+    # fill the damping array per degree according to damping type
+    # and fill the complete array per g/h component
+    counter = 0
+    for degree in range(1, maxdegree+1):
+        damp_degree = damp_func(degree, rbycmb)
+        for count in range(2*degree + 1):  # should start at zero
+            if damp_dipole is False and degree == 1:
+                damp_array[counter] = 0
+            else:
+                damp_array[counter] = damp_degree
+            counter += 1
+
+    return damp_array
+
+
+def uniform(d: int, rbycmb: float) -> float:
+    return 1.
+
+
+def energy_diss(d: int, rbycmb: float) -> float:
+    # according to gubbins and bloxham 1985, bloxham 1987:
+    # res = 4*np.pi * (d+1)**2 * (2-d*(d+1)) / ((2*d + 1) * rbycmb**(2*d+4))
+    # to be combined with one spline integral (ddt=1)
+    res = 4*np.pi * (d+1)**2 * d**4 / ((2*d + 1) * rbycmb**(2*d))
+    return res
+
+
+def powerseries(d: int, rbycmb: float) -> float:
+    res = rbycmb**(2*d + 4) * (d+1)
+    return res
+
+
+def ohmic_heating(d: int, rbycmb: float) -> float:
+    res = rbycmb**(2*d + 3) * 4*np.pi * (d+1) * (2*d + 1) * (2*d + 3) / d
+    return res
+
+
+def smooth_core(d: int, rbycmb: float) -> float:
+    res = rbycmb**(2*d + 6) * d * (d+1)**3 / (2*d + 1)
+    return res
+
+
+def min_ext_energy(d: int, rbycmb: float) -> float:
+    res = rbycmb**(2*d + 1) * (d+1) / (2*d + 1)
+    return res
+
+
+def min_vel_acc(d: int, rbycmb: float) -> float:
+    # XXX 4 pi is missing!
+    res = rbycmb**(2*d + 4) * (d+1)**2 / (2*d + 1)
+    return res