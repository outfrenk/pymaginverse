import numpy as np
from scipy.integrate import newton_cotes
from scipy.interpolate import BSpline
from typing import Tuple

from .damp_types import dampingtype

SPL_DEGREE = 3
# list containing the name of damping and its required time derivative
_Dampdict = {'s_uniform': 0, 's_energy_diss': 0, 's_powerseries': 0,
             's_ohmic_heating': 0, 's_smooth_core': 0, 's_min_ext_energy': 0,
             't_min_vel': 1, 't_min_acc': 2}


def damp_matrix(max_degree: int,
                nr_splines: int,
                t_step: float,
                damp_type: str,
                damp_dipole: bool = True,
                ) -> Tuple[np.ndarray, np.ndarray]:
    """ Creates spatial and temporal damping matrices through diagonals

    Parameters
    ----------
    max_degree
        maximum order for spherical harmonics model
    nr_splines
        amount of splines, at least length(time array) + degree B-Splines - 1
    t_step
        time step of time array
    damp_type
        name of damping type to be applied (see _Dampdict)
    damp_dipole
        boolean indicating whether to damp dipole coefficients or not.
        Default is set to False.

    Returns
    -------
    matrix_diag
        damping matrix containing diagonals from top to bottom
    damp_diag
        damping parameters per degree (and order)
    """
    if damp_type not in _Dampdict:
        raise Exception(f'Damping type {damp_type} not found. Exiting...')

    nm_total = (max_degree + 1) ** 2 - 1
<<<<<<< HEAD
    matrix_diag = np.zeros((nm_total * SPL_DEGREE + 1, nr_splines * nm_total))
=======
    spacing = nm_total * SPL_DEGREE
    matrix_diag = np.zeros((spacing + 1, nr_splines * nm_total))
>>>>>>> 27cd5c37
    damp_diag = dampingtype(max_degree, damp_type, damp_dipole)

    # start combining interacting splines
<<<<<<< HEAD
    for it in range(SPL_DEGREE + 1):
        # k takes care of the correct position in the banded format.
        k = SPL_DEGREE - it
        for jt in range(nr_splines - k):
=======
    for spl1 in range(nr_splines):  # loop through splines with j
        # loop with spl2 between spl1-spl_degree and spl1+spl_degree
        for spl2 in range(max(spl1 - SPL_DEGREE, 0), spl1 + 1):
>>>>>>> 27cd5c37
            # integrate cubic B-Splines
            spl_integral = integrator(
                jt,
                jt + k,
                nr_splines,
                t_step,
                _Dampdict[damp_type],
            )
            # place damping in matrix
<<<<<<< HEAD
            matrix_diag[
                it * nm_total,
                (jt + k) * nm_total:(jt + k + 1) * nm_total
            ] = spl_integral * damp_diag

=======
            matrix_diag[(spl2 - spl1 + SPL_DEGREE) * nm_total,
                        spl1 * nm_total:(spl1 + 1) * nm_total
                        ] = spl_integral * damp_diag
>>>>>>> 27cd5c37
    return matrix_diag, damp_diag


def integrator(spl1: int,
               spl2: int,
               nr_splines: int,
               t_step: float,
               ddt: int
               ) -> float:
    """ Integrates inputted splines or derivatives for given time interval
    It automatically integrates over the time that is covered by both splines

    Parameters
    ----------
    spl1
        index of first spline
    spl2
        index of second spline
    nr_splines
        total number of splines
    t_step
        time step of time array
    ddt
        used derivative of B-Spline; should be an integer between 0 and 2

    Returns
    -------
    int_prod
        integration product of inputted splines or spline derivatives

    Examples
    --------
    >>> integrator(4, 5, 10, 1, 2)
    -1.5
    >>> integrator(1, 7, 10, 1, 0)
    0
    """
    # order of spline after taking derivative
    temp_degree = SPL_DEGREE - ddt
    # order of Newton-Cotes integration, depends on spline degree and ddt
    nc_order = 2 * temp_degree
    newcot, error = newton_cotes(nc_order)  # get the weigh factor
    # integration boundaries
    low = int(max(spl1, spl2, SPL_DEGREE))
    high = int(min(spl1 + SPL_DEGREE, spl2 + SPL_DEGREE, nr_splines - 1))
    # necessary to get sum = 1 for weigh factors
    dt = t_step / nc_order

    # create all cubic BSpline (derivatives) for integration
    bspline = BSpline.basis_element(np.arange(SPL_DEGREE+2) * t_step,
                                    extrapolate=False).derivative(ddt)

    # integrate created splines over time using newton-cotes algorithm
    int_prod = 0
    for t in range(low, high + 1):
        # go through the complete integration of one timestep
        int_prod += np.sum(newcot * bspline(
            np.linspace(t-spl1, t-spl1+1, nc_order+1) * t_step) * bspline(
            np.linspace(t-spl2, t-spl2+1, nc_order+1) * t_step)) * dt

    return int_prod


def damp_norm(damp_fac: np.ndarray,
              coeff: np.ndarray,
              knots: np.ndarray,
              damp_type: str
              ) -> np.ndarray:
    """
    Calculates the spatial or temporal damping norm

    Parameters
    ----------
    damp_fac
        damping diagonal as produced by damp_types
    coeff
        all splined Gauss coefficients
    knots
        knot array, assumes equal distanced steps
    damp_type
        damping type to be applied (see _Dampdict)

    Returns
    -------
    norm
        contains the spatial or temporal damping norm per time step
    """
    norm = np.zeros(len(knots) - 2 * SPL_DEGREE)
    bsp_dt = _Dampdict[damp_type]
    dt = knots[1] - knots[0]
    spline = BSpline(t=knots, c=coeff, k=SPL_DEGREE,
                     axis=0, extrapolate=False).derivative(bsp_dt)
    for t, time in enumerate(knots[SPL_DEGREE:-SPL_DEGREE]):  # time loop
        norm[t] = np.dot(damp_fac, spline(time)**2)

    return norm / dt
<|MERGE_RESOLUTION|>--- conflicted
+++ resolved
@@ -1,182 +1,165 @@
-import numpy as np
-from scipy.integrate import newton_cotes
-from scipy.interpolate import BSpline
-from typing import Tuple
-
-from .damp_types import dampingtype
-
-SPL_DEGREE = 3
-# list containing the name of damping and its required time derivative
-_Dampdict = {'s_uniform': 0, 's_energy_diss': 0, 's_powerseries': 0,
-             's_ohmic_heating': 0, 's_smooth_core': 0, 's_min_ext_energy': 0,
-             't_min_vel': 1, 't_min_acc': 2}
-
-
-def damp_matrix(max_degree: int,
-                nr_splines: int,
-                t_step: float,
-                damp_type: str,
-                damp_dipole: bool = True,
-                ) -> Tuple[np.ndarray, np.ndarray]:
-    """ Creates spatial and temporal damping matrices through diagonals
-
-    Parameters
-    ----------
-    max_degree
-        maximum order for spherical harmonics model
-    nr_splines
-        amount of splines, at least length(time array) + degree B-Splines - 1
-    t_step
-        time step of time array
-    damp_type
-        name of damping type to be applied (see _Dampdict)
-    damp_dipole
-        boolean indicating whether to damp dipole coefficients or not.
-        Default is set to False.
-
-    Returns
-    -------
-    matrix_diag
-        damping matrix containing diagonals from top to bottom
-    damp_diag
-        damping parameters per degree (and order)
-    """
-    if damp_type not in _Dampdict:
-        raise Exception(f'Damping type {damp_type} not found. Exiting...')
-
-    nm_total = (max_degree + 1) ** 2 - 1
-<<<<<<< HEAD
-    matrix_diag = np.zeros((nm_total * SPL_DEGREE + 1, nr_splines * nm_total))
-=======
-    spacing = nm_total * SPL_DEGREE
-    matrix_diag = np.zeros((spacing + 1, nr_splines * nm_total))
->>>>>>> 27cd5c37
-    damp_diag = dampingtype(max_degree, damp_type, damp_dipole)
-
-    # start combining interacting splines
-<<<<<<< HEAD
-    for it in range(SPL_DEGREE + 1):
-        # k takes care of the correct position in the banded format.
-        k = SPL_DEGREE - it
-        for jt in range(nr_splines - k):
-=======
-    for spl1 in range(nr_splines):  # loop through splines with j
-        # loop with spl2 between spl1-spl_degree and spl1+spl_degree
-        for spl2 in range(max(spl1 - SPL_DEGREE, 0), spl1 + 1):
->>>>>>> 27cd5c37
-            # integrate cubic B-Splines
-            spl_integral = integrator(
-                jt,
-                jt + k,
-                nr_splines,
-                t_step,
-                _Dampdict[damp_type],
-            )
-            # place damping in matrix
-<<<<<<< HEAD
-            matrix_diag[
-                it * nm_total,
-                (jt + k) * nm_total:(jt + k + 1) * nm_total
-            ] = spl_integral * damp_diag
-
-=======
-            matrix_diag[(spl2 - spl1 + SPL_DEGREE) * nm_total,
-                        spl1 * nm_total:(spl1 + 1) * nm_total
-                        ] = spl_integral * damp_diag
->>>>>>> 27cd5c37
-    return matrix_diag, damp_diag
-
-
-def integrator(spl1: int,
-               spl2: int,
-               nr_splines: int,
-               t_step: float,
-               ddt: int
-               ) -> float:
-    """ Integrates inputted splines or derivatives for given time interval
-    It automatically integrates over the time that is covered by both splines
-
-    Parameters
-    ----------
-    spl1
-        index of first spline
-    spl2
-        index of second spline
-    nr_splines
-        total number of splines
-    t_step
-        time step of time array
-    ddt
-        used derivative of B-Spline; should be an integer between 0 and 2
-
-    Returns
-    -------
-    int_prod
-        integration product of inputted splines or spline derivatives
-
-    Examples
-    --------
-    >>> integrator(4, 5, 10, 1, 2)
-    -1.5
-    >>> integrator(1, 7, 10, 1, 0)
-    0
-    """
-    # order of spline after taking derivative
-    temp_degree = SPL_DEGREE - ddt
-    # order of Newton-Cotes integration, depends on spline degree and ddt
-    nc_order = 2 * temp_degree
-    newcot, error = newton_cotes(nc_order)  # get the weigh factor
-    # integration boundaries
-    low = int(max(spl1, spl2, SPL_DEGREE))
-    high = int(min(spl1 + SPL_DEGREE, spl2 + SPL_DEGREE, nr_splines - 1))
-    # necessary to get sum = 1 for weigh factors
-    dt = t_step / nc_order
-
-    # create all cubic BSpline (derivatives) for integration
-    bspline = BSpline.basis_element(np.arange(SPL_DEGREE+2) * t_step,
-                                    extrapolate=False).derivative(ddt)
-
-    # integrate created splines over time using newton-cotes algorithm
-    int_prod = 0
-    for t in range(low, high + 1):
-        # go through the complete integration of one timestep
-        int_prod += np.sum(newcot * bspline(
-            np.linspace(t-spl1, t-spl1+1, nc_order+1) * t_step) * bspline(
-            np.linspace(t-spl2, t-spl2+1, nc_order+1) * t_step)) * dt
-
-    return int_prod
-
-
-def damp_norm(damp_fac: np.ndarray,
-              coeff: np.ndarray,
-              knots: np.ndarray,
-              damp_type: str
-              ) -> np.ndarray:
-    """
-    Calculates the spatial or temporal damping norm
-
-    Parameters
-    ----------
-    damp_fac
-        damping diagonal as produced by damp_types
-    coeff
-        all splined Gauss coefficients
-    knots
-        knot array, assumes equal distanced steps
-    damp_type
-        damping type to be applied (see _Dampdict)
-
-    Returns
-    -------
-    norm
-        contains the spatial or temporal damping norm per time step
-    """
-    norm = np.zeros(len(knots) - 2 * SPL_DEGREE)
-    bsp_dt = _Dampdict[damp_type]
-    dt = knots[1] - knots[0]
-    spline = BSpline(t=knots, c=coeff, k=SPL_DEGREE,
-                     axis=0, extrapolate=False).derivative(bsp_dt)
-    for t, time in enumerate(knots[SPL_DEGREE:-SPL_DEGREE]):  # time loop
-        norm[t] = np.dot(damp_fac, spline(time)**2)
-
-    return norm / dt
+import numpy as np
+from scipy.integrate import newton_cotes
+from scipy.interpolate import BSpline
+from typing import Tuple
+
+from .damp_types import dampingtype
+
+SPL_DEGREE = 3
+# list containing the name of damping and its required time derivative
+_Dampdict = {'s_uniform': 0, 's_energy_diss': 0, 's_powerseries': 0,
+             's_ohmic_heating': 0, 's_smooth_core': 0, 's_min_ext_energy': 0,
+             't_min_vel': 1, 't_min_acc': 2}
+
+
+def damp_matrix(max_degree: int,
+                nr_splines: int,
+                t_step: float,
+                damp_type: str,
+                damp_dipole: bool = True,
+                ) -> Tuple[np.ndarray, np.ndarray]:
+    """ Creates spatial and temporal damping matrices through diagonals
+
+    Parameters
+    ----------
+    max_degree
+        maximum order for spherical harmonics model
+    nr_splines
+        amount of splines, at least length(time array) + degree B-Splines - 1
+    t_step
+        time step of time array
+    damp_type
+        name of damping type to be applied (see _Dampdict)
+    damp_dipole
+        boolean indicating whether to damp dipole coefficients or not.
+        Default is set to False.
+
+    Returns
+    -------
+    matrix_diag
+        damping matrix containing diagonals from top to bottom
+    damp_diag
+        damping parameters per degree (and order)
+    """
+    if damp_type not in _Dampdict:
+        raise Exception(f'Damping type {damp_type} not found. Exiting...')
+
+    nm_total = (max_degree + 1) ** 2 - 1
+    matrix_diag = np.zeros((nm_total * SPL_DEGREE + 1, nr_splines * nm_total))
+    damp_diag = dampingtype(max_degree, damp_type, damp_dipole)
+
+    # start combining interacting splines
+    for it in range(SPL_DEGREE + 1):
+        # k takes care of the correct position in the banded format.
+        k = SPL_DEGREE - it
+        for jt in range(nr_splines - k):
+            # integrate cubic B-Splines
+            spl_integral = integrator(
+                jt,
+                jt + k,
+                nr_splines,
+                t_step,
+                _Dampdict[damp_type],
+            )
+            # place damping in matrix
+            matrix_diag[
+                it * nm_total,
+                (jt + k) * nm_total:(jt + k + 1) * nm_total
+            ] = spl_integral * damp_diag
+
+    return matrix_diag, damp_diag
+
+
+def integrator(spl1: int,
+               spl2: int,
+               nr_splines: int,
+               t_step: float,
+               ddt: int
+               ) -> float:
+    """ Integrates inputted splines or derivatives for given time interval
+    It automatically integrates over the time that is covered by both splines
+
+    Parameters
+    ----------
+    spl1
+        index of first spline
+    spl2
+        index of second spline
+    nr_splines
+        total number of splines
+    t_step
+        time step of time array
+    ddt
+        used derivative of B-Spline; should be an integer between 0 and 2
+
+    Returns
+    -------
+    int_prod
+        integration product of inputted splines or spline derivatives
+
+    Examples
+    --------
+    >>> integrator(4, 5, 10, 1, 2)
+    -1.5
+    >>> integrator(1, 7, 10, 1, 0)
+    0
+    """
+    # order of spline after taking derivative
+    temp_degree = SPL_DEGREE - ddt
+    # order of Newton-Cotes integration, depends on spline degree and ddt
+    nc_order = 2 * temp_degree
+    newcot, error = newton_cotes(nc_order)  # get the weigh factor
+    # integration boundaries
+    low = int(max(spl1, spl2, SPL_DEGREE))
+    high = int(min(spl1 + SPL_DEGREE, spl2 + SPL_DEGREE, nr_splines - 1))
+    # necessary to get sum = 1 for weigh factors
+    dt = t_step / nc_order
+
+    # create all cubic BSpline (derivatives) for integration
+    bspline = BSpline.basis_element(np.arange(SPL_DEGREE+2) * t_step,
+                                    extrapolate=False).derivative(ddt)
+
+    # integrate created splines over time using newton-cotes algorithm
+    int_prod = 0
+    for t in range(low, high + 1):
+        # go through the complete integration of one timestep
+        int_prod += np.sum(newcot * bspline(
+            np.linspace(t-spl1, t-spl1+1, nc_order+1) * t_step) * bspline(
+            np.linspace(t-spl2, t-spl2+1, nc_order+1) * t_step)) * dt
+
+    return int_prod
+
+
+def damp_norm(damp_fac: np.ndarray,
+              coeff: np.ndarray,
+              knots: np.ndarray,
+              damp_type: str
+              ) -> np.ndarray:
+    """
+    Calculates the spatial or temporal damping norm
+
+    Parameters
+    ----------
+    damp_fac
+        damping diagonal as produced by damp_types
+    coeff
+        all splined Gauss coefficients
+    knots
+        knot array, assumes equal distanced steps
+    damp_type
+        damping type to be applied (see _Dampdict)
+
+    Returns
+    -------
+    norm
+        contains the spatial or temporal damping norm per time step
+    """
+    norm = np.zeros(len(knots) - 2 * SPL_DEGREE)
+    bsp_dt = _Dampdict[damp_type]
+    dt = knots[1] - knots[0]
+    spline = BSpline(t=knots, c=coeff, k=SPL_DEGREE,
+                     axis=0, extrapolate=False).derivative(bsp_dt)
+    for t, time in enumerate(knots[SPL_DEGREE:-SPL_DEGREE]):  # time loop
+        norm[t] = np.dot(damp_fac, spline(time)**2)
+
+    return norm / dt